#!/usr/bin/env python3

from .database import failure_cache
from functools import partial
from typing import Sequence, Set, Mapping, List
from multiprocessing import Pool
import requests
import sys
import spotipy
import tidalapi
import time
from tqdm import tqdm
import traceback
import unicodedata
from cachetools import TTLCache, cached

from .search import search_tidal_albums, search_tidal_tracks
from .tidalapi_patch import set_tidal_playlist
from .type import spotify as t_spotify

# maintain compatibility on 3.10, `Self` requires 3.11
try:
    from typing import Self
except ImportError:
    from typing import Any, TypeAlias
    Self: TypeAlias = Any

def normalize(s) -> str:
    return unicodedata.normalize('NFD', s).encode('ascii', 'ignore').decode('ascii')

def simple(input_string: str) -> str:
    # only take the first part of a string before any hyphens or brackets to account for different versions
    return input_string.split('-')[0].strip().split('(')[0].strip().split('[')[0].strip()

def isrc_match(tidal_track: tidalapi.Track, spotify_track) -> bool:
    if "isrc" in spotify_track["external_ids"]:
        return tidal_track.isrc == spotify_track["external_ids"]["isrc"]
    return False

def duration_match(tidal_track: tidalapi.Track, spotify_track: t_spotify.SpotifyTrack, tolerance=2) -> float:
    # the duration of the two tracks must be the same to within 2 seconds
    return abs(tidal_track.duration - spotify_track['duration_ms']/1000) < tolerance

def name_match(tidal_track: tidalapi.Track, spotify_track: t_spotify.SpotifyTrack) -> bool:
    def exclusion_rule(pattern: str, tidal_track: tidalapi.Track, spotify_track: t_spotify.SpotifyTrack):
        spotify_has_pattern = pattern in spotify_track['name'].lower()
        tidal_has_pattern = pattern in tidal_track.name.lower() or (not tidal_track.version is None and (pattern in tidal_track.version.lower()))
        return spotify_has_pattern != tidal_has_pattern

    # handle some edge cases
    if exclusion_rule("instrumental", tidal_track, spotify_track): return False
    if exclusion_rule("acapella", tidal_track, spotify_track): return False
    if exclusion_rule("remix", tidal_track, spotify_track): return False

    # the simplified version of the Spotify track name must be a substring of the Tidal track name
    # Try with both un-normalized and then normalized
    simple_spotify_track = simple(spotify_track['name'].lower()).split('feat.')[0].strip()
    return simple_spotify_track in tidal_track.name.lower() or normalize(simple_spotify_track) in normalize(tidal_track.name.lower())

def artist_match(tidal_track: tidalapi.Track, spotify_track: t_spotify.SpotifyTrack) -> Set[str]:
    def split_artist_name(artist: str) -> Sequence[str]:
       if '&' in artist:
           return artist.split('&')
       elif ',' in artist:
           return artist.split(',')
       else:
           return [artist]

    def get_tidal_artists(tidal_track: tidalapi.Track, do_normalize=False) -> Set[str]:
        result: List[str] = []
        for artist in tidal_track.artists:
            if do_normalize:
                artist_name = normalize(artist.name)
            else:
                artist_name = artist.name
            result.extend(split_artist_name(artist_name))
        return set([simple(x.strip().lower()) for x in result])

    def get_spotify_artists(spotify_track: t_spotify.SpotifyTrack, do_normalize=False) -> Set[str]:
        result: List[str] = []
        for artist in spotify_track['artists']:
            if do_normalize:
                artist_name = normalize(artist['name'])
            else:
                artist_name = artist['name']
            result.extend(split_artist_name(artist_name))
        return set([simple(x.strip().lower()) for x in result])
    # There must be at least one overlapping artist between the Tidal and Spotify track
    # Try with both un-normalized and then normalized
    if get_tidal_artists(tidal_track).intersection(get_spotify_artists(spotify_track)) != set():
        return True
    return get_tidal_artists(tidal_track, True).intersection(get_spotify_artists(spotify_track, True)) != set()

def match(tidal_track: tidalapi.Track, spotify_track: t_spotify.SpotifyTrack) -> bool:
    return isrc_match(tidal_track, spotify_track) or (
        duration_match(tidal_track, spotify_track)
        and name_match(tidal_track, spotify_track)
        and artist_match(tidal_track, spotify_track)
    )

<<<<<<< HEAD
# Function for caching purposes
@cached(TTLCache(maxsize=50, ttl=300))
def get_album_tracks(album: tidalapi.Album) -> Sequence[tidalapi.Track]:
    return album.tracks()

def tidal_search(spotify_track_and_cache, tidal_session: tidalapi.Session) -> tidalapi.Track | None:
    spotify_track, cached_tidal_track = spotify_track_and_cache
    if cached_tidal_track:
        return cached_tidal_track
    # search for album name and first album artist
    if (
        "album" in spotify_track
        and "artists" in spotify_track["album"]
        and len(spotify_track["album"]["artists"])
    ):
        for artist in spotify_track["album"]["artists"]:
            artist_name = artist["name"]
            album_name = spotify_track["album"]["name"]
            album_result = search_tidal_albums(tidal_session, artist_name, album_name)
            for album in album_result["albums"]:
                album_tracks = get_album_tracks(album)
                if len(album_tracks) >= spotify_track["track_number"]:
                    track = album_tracks[spotify_track["track_number"] - 1]
                    if match(track, spotify_track):
                        TidalTrackCache().data[spotify_track['id']] = track.id
                        return track
    # if that fails then search for track name and first artist
    spotify_track_name = spotify_track["name"]
    for artist in spotify_track["artists"]:
        artist_name = artist["name"]
        search_res  = search_tidal_tracks(tidal_session, artist=artist_name, track=spotify_track_name)
        res: tidalapi.Track | None = next(
            (x for x in search_res["tracks"] if match(x, spotify_track)), None
        )
    return res
=======
def tidal_search(spotify_track_and_cache, tidal_session: tidalapi.Session) -> tidalapi.Track | None:
    spotify_track, cached_tidal_track = spotify_track_and_cache
    if cached_tidal_track: return cached_tidal_track
    if spotify_track['id'] is None: return None
    if failure_cache.has_match_failure(spotify_track['id']):
        return None
    # search for album name and first album artist
    if 'album' in spotify_track and 'artists' in spotify_track['album'] and len(spotify_track['album']['artists']):
        album_result = tidal_session.search(simple(spotify_track['album']['name']) + " " + simple(spotify_track['album']['artists'][0]['name']), models=[tidalapi.album.Album])
        for album in album_result['albums']:
            album_tracks = album.tracks()
            if len(album_tracks) >= spotify_track['track_number']:
                track = album_tracks[spotify_track['track_number'] - 1]
                if match(track, spotify_track):
                    failure_cache.remove_match_failure(spotify_track['id'])
                    return track
    # if that fails then search for track name and first artist
    for track in tidal_session.search(simple(spotify_track['name']) + ' ' + simple(spotify_track['artists'][0]['name']), models=[tidalapi.media.Track])['tracks']:
        if match(track, spotify_track):
            failure_cache.remove_match_failure(spotify_track['id'])
            return track
    failure_cache.cache_match_failure(spotify_track['id'])
>>>>>>> 9ad8f9e4

def get_tidal_playlists_dict(tidal_session: tidalapi.Session) -> Mapping[str, tidalapi.Playlist]:
    # a dictionary of name --> playlist
    print("Loading Tidal playlists... This may take some time.")
    tidal_playlists = tidal_session.user.playlists()
    output = {}
    for playlist in tidal_playlists:
        output[playlist.name] = playlist
    return output 

def repeat_on_request_error(function, *args, remaining=5, **kwargs):
    # utility to repeat calling the function up to 5 times if an exception is thrown
    try:
        return function(*args, **kwargs)
    except requests.exceptions.RequestException as e:
        if remaining:
            print(f"{str(e)} occurred, retrying {remaining} times")
        else:
            print(f"{str(e)} could not be recovered")

        if not e.response is None:
            print(f"Response message: {e.response.text}")
            print(f"Response headers: {e.response.headers}")

        if not remaining:
            print("Aborting sync")
            print(f"The following arguments were provided:\n\n {str(args)}")
            print(traceback.format_exc())
            sys.exit(1)
        sleep_schedule = {5: 1, 4:10, 3:60, 2:5*60, 1:10*60} # sleep variable length of time depending on retry number
        time.sleep(sleep_schedule.get(remaining, 1))
        return repeat_on_request_error(function, *args, remaining=remaining-1, **kwargs)

def _enumerate_wrapper(value_tuple, function, **kwargs):
    # just a wrapper which accepts a tuple from enumerate and returns the index back as the first argument
    index, value = value_tuple
    return (index, repeat_on_request_error(function, value, **kwargs))

def call_async_with_progress(function, values, description, num_processes, **kwargs):
    results = len(values)*[None]
    with Pool(processes=num_processes) as process_pool:
        for index, result in tqdm(process_pool.imap_unordered(partial(_enumerate_wrapper, function=function, **kwargs),
                                  enumerate(values)), total=len(values), desc=description):
            results[index] = result
    return results

def _get_tracks_from_spotify_playlist(offset: int, spotify_session: spotipy.Spotify, playlist_id: str):
    """ implementation function for use with multiprocessing module """
    fields="next,total,limit,items(track(name,album(name,artists),artists,track_number,duration_ms,id,external_ids(isrc)))"
    return spotify_session.playlist_tracks(playlist_id, fields, offset=offset)

def get_tracks_from_spotify_playlist(spotify_session: spotipy.Spotify, spotify_playlist):
    output = []
    print(f"Loading tracks from Spotify playlist '{spotify_playlist['name']}'")
    results = _get_tracks_from_spotify_playlist( 0, spotify_session, spotify_playlist["id"] )
    output.extend([r['track'] for r in results['items'] if r['track'] is not None])

    # get all the remaining tracks in parallel
    if results['next']:
        offsets = [ results['limit'] * n for n in range(1, math.ceil(results['total']/results['limit'])) ]
        extra_results = call_async_with_progress(_get_tracks_from_spotify_playlist, offsets, "",
                                                 min(len(offsets), 10), spotify_session=spotify_session, playlist_id=spotify_playlist["id"])
        for extra_result in extra_results:
            output.extend([r['track'] for r in extra_result['items'] if r['track'] is not None])
    return output

class TidalTrackCache:
    __slots__ = ()
    _existing: Self | None = None
    # Mapping of spotify ids -> tidal_ids
    data: Mapping[str, int] = set()
    def __new__(cls):
        if cls._existing is None:
            cls._existing = super().__new__(cls)
            cls.data = {}

        return cls._existing

    def _search(self, spotify_track: t_spotify.SpotifyTrack) -> int | None:
        ''' check if the given spotify track was already in the tidal playlist.'''
        return self.data.get(spotify_track['id'])

    def search(self, spotify_session: spotipy.Spotify, spotify_playlist):
        ''' Add the cached tidal track where applicable to a list of spotify tracks '''
        results = []
        cache_hits = 0
        spotify_tracks = get_tracks_from_spotify_playlist(spotify_session, spotify_playlist)
        for track in spotify_tracks:
            cached_track = self._search(track)
            if cached_track:
                results.append( (track, cached_track) )
                cache_hits += 1
            else:
                results.append( (track, None) )
        return (results, cache_hits)

    def _populate_one(self, spotify_track: t_spotify.SpotifyTrack, tidal_tracks: List[tidalapi.Track]) -> bool:
        for idx, tidal_track in list(enumerate(tidal_tracks)):
            if match(tidal_track, spotify_track):
                self.data[spotify_track['id']] = tidal_track.id
                tidal_tracks.pop(idx)
                return True
        return False

    def populate(self, spotify_tracks: List[t_spotify.SpotifyTrack], tidal_tracks: List[tidalapi.Track]):
        for track in spotify_tracks:
            if tidal_tracks == []:
                return
            if self.data.get(track['id']):
                continue
            self._populate_one(track, tidal_tracks)


def tidal_playlist_is_dirty(playlist: tidalapi.Playlist, new_track_ids: Sequence[str]) -> bool:
    old_tracks = playlist.tracks()
    if len(old_tracks) != len(new_track_ids):
        return True
    for i in range(len(old_tracks)):
        if old_tracks[i].id != new_track_ids[i]:
            return True
    return False

def sync_playlist(spotify_session: spotipy.Spotify, tidal_session: tidalapi.Session, spotify_id: str, tidal_id: int, config):
    try:
        spotify_playlist = spotify_session.playlist(spotify_id)
    except spotipy.SpotifyException as e:
        print("Error getting Spotify playlist " + spotify_id)
        print(e)
        return
    if tidal_id:
        # if a Tidal playlist was specified then look it up
        try:
            tidal_playlist = tidal_session.playlist(tidal_id)
        except Exception as e:
            print("Error getting Tidal playlist " + tidal_id)
            print(e)
            return
    else:
        # create a new Tidal playlist if required
        print(f"No playlist found on Tidal corresponding to Spotify playlist: '{spotify_playlist['name']}', creating new playlist")
        tidal_playlist =  tidal_session.user.create_playlist(spotify_playlist['name'], spotify_playlist['description'])
    tidal_track_ids = []
    spotify_tracks = get_tracks_from_spotify_playlist(spotify_session, spotify_playlist)
    track_cache = TidalTrackCache()
    track_cache.populate(spotify_tracks, tidal_playlist.tracks())
    spotify_track_mappings, cache_hits = track_cache.search(spotify_tracks)
    if cache_hits == len(spotify_tracks):
        print("No new tracks to search in Spotify playlist '{}'".format(spotify_playlist['name']))
        return

    task_description = "Searching Tidal for {}/{} tracks in Spotify playlist '{}'".format(len(spotify_tracks) - cache_hits, len(spotify_tracks), spotify_playlist['name'])
    tidal_tracks = call_async_with_progress(tidal_search, spotify_tracks, task_description, config.get('subprocesses', 25), tidal_session=tidal_session)
    for index, tidal_track in enumerate(tidal_tracks):
        spotify_track = spotify_tracks[index][0]
        if tidal_track:
            tidal_track_ids.append(tidal_track)
        else:
            color = ('\033[91m', '\033[0m')
            print(color[0] + "Could not find track {}: {} - {}".format(spotify_track['id'], ",".join([a['name'] for a in spotify_track['artists']]), spotify_track['name']) + color[1])

    if tidal_playlist_is_dirty(tidal_playlist, tidal_track_ids):
        set_tidal_playlist(tidal_playlist, tidal_track_ids)
    else:
        print("No changes to write to Tidal playlist")

def sync_list(spotify_session: spotipy.Spotify, tidal_session: tidalapi.Session, playlists: Mapping[str, tidalapi.Playlist], config):
  results = []
  for spotify_id, tidal_id in playlists:
    # sync the spotify playlist to tidal
    repeat_on_request_error(sync_playlist, spotify_session, tidal_session, spotify_id, tidal_id, config)
    results.append(tidal_id)
  return results

def pick_tidal_playlist_for_spotify_playlist(spotify_playlist, tidal_playlists: Mapping[str, tidalapi.Playlist]):
    if spotify_playlist['name'] in tidal_playlists:
      # if there's an existing tidal playlist with the name of the current playlist then use that
      tidal_playlist = tidal_playlists[spotify_playlist['name']]
      return (spotify_playlist['id'], tidal_playlist.id)
    else:
      return (spotify_playlist['id'], None)
    

def get_user_playlist_mappings(spotify_session: spotipy.Spotify, tidal_session: tidalapi.Session, config):
  results = []
  spotify_playlists = get_playlists_from_spotify(spotify_session, config)
  tidal_playlists = get_tidal_playlists_dict(tidal_session)
  for spotify_playlist in spotify_playlists:
      results.append( pick_tidal_playlist_for_spotify_playlist(spotify_playlist, tidal_playlists) )
  return results

def get_playlists_from_spotify(spotify_session: spotipy.Spotify, config):
    # get all the user playlists from the Spotify account
    playlists = []
    with tqdm(total=1.0) as pbar:
      pbar.set_description("Loading Spotify playlists")
      spotify_results = spotify_session.user_playlists(config['spotify']['username'])
      total = spotify_results['total']
      exclude_list = set([x.split(':')[-1] for x in config.get('excluded_playlists', [])])
      while True:
          pbar.update(len(spotify_results['items'])/total)
          for spotify_playlist in spotify_results['items']:
              if spotify_playlist['owner']['id'] == config['spotify']['username'] and not spotify_playlist['id'] in exclude_list:
                  playlists.append(spotify_playlist)
          # move to the next page of results if there are still playlists remaining
          if spotify_results['next']:
              spotify_results = spotify_session.next(spotify_results)
          else:
              break
    return playlists

def get_playlists_from_config(config):
    # get the list of playlist sync mappings from the configuration file
    return [(item['spotify_id'], item['tidal_id']) for item in config['sync_playlists']]<|MERGE_RESOLUTION|>--- conflicted
+++ resolved
@@ -98,43 +98,7 @@
         and artist_match(tidal_track, spotify_track)
     )
 
-<<<<<<< HEAD
-# Function for caching purposes
-@cached(TTLCache(maxsize=50, ttl=300))
-def get_album_tracks(album: tidalapi.Album) -> Sequence[tidalapi.Track]:
-    return album.tracks()
-
-def tidal_search(spotify_track_and_cache, tidal_session: tidalapi.Session) -> tidalapi.Track | None:
-    spotify_track, cached_tidal_track = spotify_track_and_cache
-    if cached_tidal_track:
-        return cached_tidal_track
-    # search for album name and first album artist
-    if (
-        "album" in spotify_track
-        and "artists" in spotify_track["album"]
-        and len(spotify_track["album"]["artists"])
-    ):
-        for artist in spotify_track["album"]["artists"]:
-            artist_name = artist["name"]
-            album_name = spotify_track["album"]["name"]
-            album_result = search_tidal_albums(tidal_session, artist_name, album_name)
-            for album in album_result["albums"]:
-                album_tracks = get_album_tracks(album)
-                if len(album_tracks) >= spotify_track["track_number"]:
-                    track = album_tracks[spotify_track["track_number"] - 1]
-                    if match(track, spotify_track):
-                        TidalTrackCache().data[spotify_track['id']] = track.id
-                        return track
-    # if that fails then search for track name and first artist
-    spotify_track_name = spotify_track["name"]
-    for artist in spotify_track["artists"]:
-        artist_name = artist["name"]
-        search_res  = search_tidal_tracks(tidal_session, artist=artist_name, track=spotify_track_name)
-        res: tidalapi.Track | None = next(
-            (x for x in search_res["tracks"] if match(x, spotify_track)), None
-        )
-    return res
-=======
+
 def tidal_search(spotify_track_and_cache, tidal_session: tidalapi.Session) -> tidalapi.Track | None:
     spotify_track, cached_tidal_track = spotify_track_and_cache
     if cached_tidal_track: return cached_tidal_track
@@ -157,7 +121,6 @@
             failure_cache.remove_match_failure(spotify_track['id'])
             return track
     failure_cache.cache_match_failure(spotify_track['id'])
->>>>>>> 9ad8f9e4
 
 def get_tidal_playlists_dict(tidal_session: tidalapi.Session) -> Mapping[str, tidalapi.Playlist]:
     # a dictionary of name --> playlist
