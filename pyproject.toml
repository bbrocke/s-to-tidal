[build-system]
requires = ["setuptools >= 61.0", "wheel"]
build-backend = "setuptools.build_meta"

[project]
name = "spotify_to_tidal"
version = "0.0.1-dev"
requires-python = ">= 3.10"
dependencies = [
  "spotipy~=2.21",
  "tidalapi==0.7.6",
  "pyyaml~=6.0",
  "tqdm~=4.64",
<<<<<<< HEAD
  "cachetools~=5.3"
=======
  "sqlalchemy~=2.0"
>>>>>>> 9ad8f9e4
]

[project.optional-dependencies]
dev = [
    "scalene"
]

[tools.setuptools.packages."spotify_to_tidal"]
where = "src"
include = "spotify_to_tidal*"

[project.scripts]
spotify_to_tidal = "spotify_to_tidal.__main__:main"<|MERGE_RESOLUTION|>--- conflicted
+++ resolved
@@ -11,11 +11,7 @@
   "tidalapi==0.7.6",
   "pyyaml~=6.0",
   "tqdm~=4.64",
-<<<<<<< HEAD
-  "cachetools~=5.3"
-=======
   "sqlalchemy~=2.0"
->>>>>>> 9ad8f9e4
 ]
 
 [project.optional-dependencies]
